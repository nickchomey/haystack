--- conflicted
+++ resolved
@@ -93,7 +93,6 @@
     return tmp_path
 
 
-@pytest.mark.unit
 @pytest.mark.parametrize("split_length_and_results", [(1, 15), (10, 2)])
 def test_preprocess_sentence_split(split_length_and_results):
     split_length, expected_documents_count = split_length_and_results
@@ -238,7 +237,6 @@
     assert "✨" in documents[0].content
 
 
-<<<<<<< HEAD
 # TODO: add tests
 ## Clean Empty Lines
 
@@ -402,10 +400,7 @@
     documents = preprocessor.process([document])
     assert len(documents) == expected_documents_count
 
-
-=======
-@pytest.mark.unit
->>>>>>> 19311119
+@pytest.mark.unit
 def test_id_hash_keys_from_pipeline_params():
     document_1 = Document(content="This is a document.", meta={"key": "a"})
     document_2 = Document(content="This is a document.", meta={"key": "b"})
@@ -465,7 +460,6 @@
     assert documents[1].content.strip() == text_page_three
 
 
-<<<<<<< HEAD
 def test_substitute_page_break():
     # Page breaks at the end of sentences should be replaced by "[NEW_PAGE]", while page breaks in between of
     # sentences should not be replaced.
@@ -504,10 +498,7 @@
     assert result[0].content.find("-") == -1
     assert result[1].content == ("This is a sentence that spans two pages.")
 
-
-=======
-@pytest.mark.unit
->>>>>>> 19311119
+@pytest.mark.unit
 def test_headline_processing_split_by_word():
     expected_headlines = [
         [{"headline": "sample sentence in paragraph_1", "start_idx": 11, "level": 0}],
