--- conflicted
+++ resolved
@@ -123,12 +123,7 @@
         self,
         file_paths: Union[Path, List[Path]],
         meta: Optional[Union[Dict[str, str], List[Optional[Dict[str, str]]]]] = None,
-<<<<<<< HEAD
-        known_ligatures: Dict[str, str] = KNOWN_LIGATURES,
-=======
-        remove_numeric_tables: Optional[bool] = None,
         known_ligatures: Optional[Dict[str, str]] = None,
->>>>>>> 19311119
         valid_languages: Optional[List[str]] = None,
         encoding: Optional[str] = "UTF-8",
         id_hash_keys: Optional[List[str]] = None,
@@ -139,16 +134,7 @@
         :param file_paths: Path to the files you want to convert
         :param meta: Optional dictionary with metadata that shall be attached to all resulting documents.
                      Can be any custom keys and values.
-<<<<<<< HEAD
-        :param known_ligatures: Some converters tends to recognize clusters of letters as ligatures, such as "ﬀ" (double f).
-=======
-        :param remove_numeric_tables: This option uses heuristics to remove numeric rows from the tables.
-                                      The tabular structures in documents might be noise for the reader model if it
-                                      does not have table parsing capability for finding answers. However, tables
-                                      may also have long strings that could possible candidate for searching answers.
-                                      The rows containing strings are thus retained in this option.
         :param known_ligatures: Some converters tend to recognize clusters of letters as ligatures, such as "ﬀ" (double f).
->>>>>>> 19311119
                                 Such ligatures however make text hard to compare with the content of other files,
                                 which are generally ligature free. Therefore we automatically find and replace the most
                                 common ligatures with their split counterparts. The default mapping is in
@@ -202,12 +188,7 @@
         self,
         file_paths: Union[Path, List[Path]],
         meta: Optional[Union[Dict[str, str], List[Optional[Dict[str, str]]]]] = None,
-<<<<<<< HEAD
-        known_ligatures: Dict[str, str] = KNOWN_LIGATURES,
-=======
-        remove_numeric_tables: Optional[bool] = None,
         known_ligatures: Optional[Dict[str, str]] = None,
->>>>>>> 19311119
         valid_languages: Optional[List[str]] = None,
         encoding: Optional[str] = "UTF-8",
         id_hash_keys: Optional[List[str]] = None,
