import logging
import warnings
from concurrent.futures import ProcessPoolExecutor
from multiprocessing import cpu_count
from pathlib import Path
from typing import Any, Dict, List, Optional, Union

from more_itertools import divide

try:
    import fitz
except (ImportError, ModuleNotFoundError) as ie:
    from haystack.utils.import_utils import _optional_component_not_installed

    _optional_component_not_installed(__name__, "pdf", ie)

from haystack.nodes.file_converter.base import BaseConverter
from haystack.schema import Document

logger = logging.getLogger(__name__)


class PDFToTextConverter(BaseConverter):
    def __init__(
        self,
        valid_languages: Optional[List[str]] = None,
        id_hash_keys: Optional[List[str]] = None,
        encoding: Optional[str] = None,
        keep_physical_layout: Optional[bool] = None,
        sort_by_position: bool = False,
        multiprocessing: Union[bool, int] = True,
    ) -> None:
        """
        :param valid_languages: validate languages from a list of languages specified in the ISO 639-1
                                (https://en.wikipedia.org/wiki/ISO_639-1) format.
                                This option can be used to add test for encoding errors. If the extracted text is
                                not one of the valid languages, then it might likely be encoding error resulting
                                in garbled text.
        :param id_hash_keys: Generate the document id from a custom list of strings that refer to the document's
            attributes. If you want to ensure you don't have duplicate documents in your DocumentStore but texts are
            not unique, you can modify the metadata and pass e.g. `"meta"` to this field (e.g. [`"content"`, `"meta"`]).
            In this case the id will be generated by using the content and the defined metadata.
        :param encoding: This parameter is being deprecated.
                         It will be automatically detected by PyMuPDF.
        :param keep_physical_layout: This parameter is being deprecated.
        :param sort_by_position: Specifies whether to sort the extracted text by positional coordinates or logical reading order.
                        If set to True, the text is sorted first by vertical position, and then by horizontal position.
                        If set to False (default), the logical reading order in the PDF is used.
        :param multiprocessing: We use multiprocessing to speed up PyMuPDF conversion, you can disable it by setting it to False.
                                If set to True (the default value), the total number of cores is used. To specify the number of cores to use, set it to an integer.
        """
<<<<<<< HEAD
        super().__init__(valid_languages=valid_languages, id_hash_keys=id_hash_keys)
        try:
            subprocess.run(["pdftotext", "-v"], shell=False, check=False)
        except FileNotFoundError:
            raise FileNotFoundError(
                """pdftotext is not installed. It is part of xpdf or poppler-utils software suite.
                
                   Installation on Linux:
                   wget --no-check-certificate https://dl.xpdfreader.com/xpdf-tools-linux-4.04.tar.gz &&
                   tar -xvf xpdf-tools-linux-4.04.tar.gz && sudo cp xpdf-tools-linux-4.04/bin64/pdftotext /usr/local/bin
                   
                   Installation on MacOS:
                   brew install xpdf
                   
                   You can find more details here: https://www.xpdfreader.com
                """
=======
        super().__init__(
            remove_numeric_tables=remove_numeric_tables, valid_languages=valid_languages, id_hash_keys=id_hash_keys
        )

        self.sort_by_position = sort_by_position
        self.multiprocessing = multiprocessing

        if encoding:
            warnings.warn(
                "The encoding parameter is being deprecated. It will be automatically detected by PyMuPDF.",
                DeprecationWarning,
>>>>>>> 19311119
            )

        if keep_physical_layout:
            warnings.warn("The keep_physical_layout parameter is being deprecated.", DeprecationWarning)

    def convert(
        self,
        file_path: Path,
        meta: Optional[Dict[str, Any]] = None,
        valid_languages: Optional[List[str]] = None,
        encoding: Optional[str] = None,
        id_hash_keys: Optional[List[str]] = None,
        start_page: Optional[int] = None,
        end_page: Optional[int] = None,
        keep_physical_layout: Optional[bool] = None,
        sort_by_position: Optional[bool] = None,
        multiprocessing: Optional[Union[bool, int]] = None,
    ) -> List[Document]:
        """
        Extract text from a PDF file and convert it to a Document.
        :param file_path: Path to the .pdf file you want to convert
        :param meta: Optional dictionary with metadata that shall be attached to all resulting documents.
                     Can be any custom keys and values.
        :param valid_languages: validate languages from a list of languages specified in the ISO 639-1
                                (https://en.wikipedia.org/wiki/ISO_639-1) format.
                                This option can be used to add test for encoding errors. If the extracted text is
                                not one of the valid languages, then it might likely be encoding error resulting
                                in garbled text.
<<<<<<< HEAD
        :param encoding: Encoding that overwrites self.encoding and will be passed as `-enc` parameter to `pdftotext`.
                         (See list of available encodings by running `pdftotext -listenc` in the terminal)
        :param keep_physical_layout: This option will maintain original physical layout on the extracted text.
            It works by passing the `-layout` parameter to `pdftotext`. When disabled, PDF is read in the stream order.
            This allows for the extracted text to retain the original physical layout of a PDF page.
            #  layout=True
            #      + table structures get retained better
            #      - multi-column pages(eg, research papers) gets extracted with text from multiple columns on same line
            #  layout=False
            #      + keeps strings in content stream order, hence multi column layout works well
            #      - cells of tables gets split across line
            #
            #  Here, as a "safe" default, layout is turned off.
=======
        :param encoding: This parameter is being deprecated.
                         It will be automatically detected by PyMuPDF.
        :param keep_physical_layout: This parameter is being deprecated.
        :param sort_by_position: Specifies whether to sort the extracted text by positional coordinates or logical reading order.
                        If set to True, the text is sorted first by vertical position, and then by horizontal position.
                        If set to False (default), the logical reading order in the PDF is used.
>>>>>>> 19311119
        :param id_hash_keys: Generate the document id from a custom list of strings that refer to the document's
            attributes. If you want to ensure you don't have duplicate documents in your DocumentStore but texts are
            not unique, you can modify the metadata and pass e.g. `"meta"` to this field (e.g. [`"content"`, `"meta"`]).
            In this case the id will be generated by using the content and the defined metadata.
        :param start_page: The page number where to start the conversion
        :param end_page: The page number where to end the conversion.
        :param multiprocessing: We use multiprocessing to speed up PyMuPDF conversion, you can disable it by setting it to False.
                                If set to None (the default value), the value defined in the class initialization is used.
                                If set to True, the total number of cores is used. To specify the number of cores to use, set it to an integer.
        """

        if valid_languages is None:
            valid_languages = self.valid_languages
        if id_hash_keys is None:
            id_hash_keys = self.id_hash_keys
        if multiprocessing is None:
            multiprocessing = self.multiprocessing
        if sort_by_position is None:
            sort_by_position = self.sort_by_position

        if encoding:
            warnings.warn(
                "The encoding parameter is being deprecated. It will be automatically detected by PyMuPDF.",
                DeprecationWarning,
            )

        if keep_physical_layout:
            warnings.warn("The keep_physical_layout parameter is being deprecated.", DeprecationWarning)

        pages = self._read_pdf(
            file_path,
            sort_by_position=sort_by_position,
            start_page=start_page,
            end_page=end_page,
            multiprocessing=multiprocessing,
        )

        cleaned_pages = []
        for page in pages:
            lines = page.splitlines()
            page = "\n".join(lines)
            cleaned_pages.append(page)

        if valid_languages:
            document_text = "".join(cleaned_pages)
            if not self.validate_language(document_text, valid_languages):
                logger.warning(
                    "The language for %s is not one of %s. The file may not have "
                    "been decoded in the correct text format.",
                    file_path,
                    valid_languages,
                )

        text = "\f".join(cleaned_pages)
        document = Document(content=text, meta=meta, id_hash_keys=id_hash_keys)
        return [document]

    def _get_text_parallel(self, page_mp):
        idx, filename, parts, sort_by_position = page_mp

        doc = fitz.open(filename)

        text = ""
        for i in parts[idx]:
            page = doc[i]
            text += page.get_text("text", sort=sort_by_position) + "\f"

        return text

<<<<<<< HEAD
class PDFToTextOCRConverter(BaseConverter):
    def __init__(self, valid_languages: Optional[List[str]] = ["eng"], id_hash_keys: Optional[List[str]] = None):
        """
        Extract text from image file using the pytesseract library (https://github.com/madmaze/pytesseract)

        :param valid_languages: validate languages from a list of languages supported by tessarect
                                (https://tesseract-ocr.github.io/tessdoc/Data-Files-in-different-versions.html).
                                This option can be used to add test for encoding errors. If the extracted text is
                                not one of the valid languages, then it might likely be encoding error resulting
                                in garbled text.
        :param id_hash_keys: Generate the document id from a custom list of strings that refer to the document's
            attributes. If you want to ensure you don't have duplicate documents in your DocumentStore but texts are
            not unique, you can modify the metadata and pass e.g. `"meta"` to this field (e.g. [`"content"`, `"meta"`]).
            In this case the id will be generated by using the content and the defined metadata.
        """
        # init image to text instance
        self.image_2_text = ImageToTextConverter(valid_languages)

        super().__init__(valid_languages=valid_languages, id_hash_keys=id_hash_keys)

    def convert(
        self,
        file_path: Path,
        meta: Optional[Dict[str, Any]] = None,
        valid_languages: Optional[List[str]] = None,
        encoding: Optional[str] = None,
        id_hash_keys: Optional[List[str]] = None,
    ) -> List[Document]:
=======
    def _read_pdf(
        self,
        file_path: Path,
        sort_by_position: bool = False,
        start_page: Optional[int] = None,
        end_page: Optional[int] = None,
        multiprocessing: Optional[Union[bool, int]] = None,
    ) -> List[str]:
>>>>>>> 19311119
        """
        Extract pages from the pdf file at file_path.

<<<<<<< HEAD
        :param file_path: path of the file to convert
        :param meta: dictionary of meta data key-value pairs to append in the returned document.

        :param valid_languages: validate languages from a list of languages specified in the ISO 639-1
                                (https://en.wikipedia.org/wiki/ISO_639-1) format.
                                This option can be used to add test for encoding errors. If the extracted text is
                                not one of the valid languages, then it might likely be encoding error resulting
                                in garbled text.
        :param encoding: Not applicable
        :param id_hash_keys: Generate the document id from a custom list of strings that refer to the document's
            attributes. If you want to ensure you don't have duplicate documents in your DocumentStore but texts are
            not unique, you can modify the metadata and pass e.g. `"meta"` to this field (e.g. [`"content"`, `"meta"`]).
            In this case the id will be generated by using the content and the defined metadata.
=======
        :param file_path: path of the pdf file
        :param sort_by_position: Specifies whether to sort the extracted text by positional coordinates or logical reading order.
                        If set to True, the text is sorted first by vertical position, and then by horizontal position.
                        If set to False (default), the logical reading order in the PDF is used.
        :param start_page: The page number where to start the conversion, starting from 1.
        :param end_page: The page number where to end the conversion.
        :param encoding: This parameter is being deprecated.
                         It will be automatically detected by PyMuPDF.
        :param multiprocessing: We use multiprocessing to speed up PyMuPDF conversion, you can disable it by setting it to False.
                                If set to None (the default value), the value defined in the class initialization is used.
                                If set to True, the total number of cores is used. To specify the number of cores to use, set it to an integer.
>>>>>>> 19311119
        """
        if start_page is None:
            start_page = 0
        else:
            start_page = start_page - 1

        doc = fitz.open(file_path)
        page_count = int(doc.page_count)

        if end_page is None or (end_page is not None and end_page > page_count):
            end_page = page_count

        document = ""

        if not multiprocessing:
            for i in range(start_page, end_page):
                page = doc[i]
                document += page.get_text("text", sort=sort_by_position) + "\f"
        else:
            cpu = cpu_count() if isinstance(multiprocessing, bool) else multiprocessing
            page_list = [i for i in range(start_page, end_page)]
            cpu = cpu if len(page_list) > cpu else len(page_list)
            parts = divide(cpu, page_list)
            pages_mp = [(i, file_path, parts, sort_by_position) for i in range(cpu)]

            with ProcessPoolExecutor(max_workers=cpu) as pool:
                results = pool.map(self._get_text_parallel, pages_mp)
                for page in results:
                    document += page

        document = "\f" * start_page + document  # tracking skipped pages for correct page numbering
        pages = document.split("\f")
        pages = pages[:-1]  # the last page in the split is always empty.

        return pages<|MERGE_RESOLUTION|>--- conflicted
+++ resolved
@@ -49,27 +49,7 @@
         :param multiprocessing: We use multiprocessing to speed up PyMuPDF conversion, you can disable it by setting it to False.
                                 If set to True (the default value), the total number of cores is used. To specify the number of cores to use, set it to an integer.
         """
-<<<<<<< HEAD
         super().__init__(valid_languages=valid_languages, id_hash_keys=id_hash_keys)
-        try:
-            subprocess.run(["pdftotext", "-v"], shell=False, check=False)
-        except FileNotFoundError:
-            raise FileNotFoundError(
-                """pdftotext is not installed. It is part of xpdf or poppler-utils software suite.
-                
-                   Installation on Linux:
-                   wget --no-check-certificate https://dl.xpdfreader.com/xpdf-tools-linux-4.04.tar.gz &&
-                   tar -xvf xpdf-tools-linux-4.04.tar.gz && sudo cp xpdf-tools-linux-4.04/bin64/pdftotext /usr/local/bin
-                   
-                   Installation on MacOS:
-                   brew install xpdf
-                   
-                   You can find more details here: https://www.xpdfreader.com
-                """
-=======
-        super().__init__(
-            remove_numeric_tables=remove_numeric_tables, valid_languages=valid_languages, id_hash_keys=id_hash_keys
-        )
 
         self.sort_by_position = sort_by_position
         self.multiprocessing = multiprocessing
@@ -78,7 +58,6 @@
             warnings.warn(
                 "The encoding parameter is being deprecated. It will be automatically detected by PyMuPDF.",
                 DeprecationWarning,
->>>>>>> 19311119
             )
 
         if keep_physical_layout:
@@ -107,28 +86,12 @@
                                 This option can be used to add test for encoding errors. If the extracted text is
                                 not one of the valid languages, then it might likely be encoding error resulting
                                 in garbled text.
-<<<<<<< HEAD
-        :param encoding: Encoding that overwrites self.encoding and will be passed as `-enc` parameter to `pdftotext`.
-                         (See list of available encodings by running `pdftotext -listenc` in the terminal)
-        :param keep_physical_layout: This option will maintain original physical layout on the extracted text.
-            It works by passing the `-layout` parameter to `pdftotext`. When disabled, PDF is read in the stream order.
-            This allows for the extracted text to retain the original physical layout of a PDF page.
-            #  layout=True
-            #      + table structures get retained better
-            #      - multi-column pages(eg, research papers) gets extracted with text from multiple columns on same line
-            #  layout=False
-            #      + keeps strings in content stream order, hence multi column layout works well
-            #      - cells of tables gets split across line
-            #
-            #  Here, as a "safe" default, layout is turned off.
-=======
         :param encoding: This parameter is being deprecated.
                          It will be automatically detected by PyMuPDF.
         :param keep_physical_layout: This parameter is being deprecated.
         :param sort_by_position: Specifies whether to sort the extracted text by positional coordinates or logical reading order.
                         If set to True, the text is sorted first by vertical position, and then by horizontal position.
                         If set to False (default), the logical reading order in the PDF is used.
->>>>>>> 19311119
         :param id_hash_keys: Generate the document id from a custom list of strings that refer to the document's
             attributes. If you want to ensure you don't have duplicate documents in your DocumentStore but texts are
             not unique, you can modify the metadata and pass e.g. `"meta"` to this field (e.g. [`"content"`, `"meta"`]).
@@ -198,36 +161,6 @@
 
         return text
 
-<<<<<<< HEAD
-class PDFToTextOCRConverter(BaseConverter):
-    def __init__(self, valid_languages: Optional[List[str]] = ["eng"], id_hash_keys: Optional[List[str]] = None):
-        """
-        Extract text from image file using the pytesseract library (https://github.com/madmaze/pytesseract)
-
-        :param valid_languages: validate languages from a list of languages supported by tessarect
-                                (https://tesseract-ocr.github.io/tessdoc/Data-Files-in-different-versions.html).
-                                This option can be used to add test for encoding errors. If the extracted text is
-                                not one of the valid languages, then it might likely be encoding error resulting
-                                in garbled text.
-        :param id_hash_keys: Generate the document id from a custom list of strings that refer to the document's
-            attributes. If you want to ensure you don't have duplicate documents in your DocumentStore but texts are
-            not unique, you can modify the metadata and pass e.g. `"meta"` to this field (e.g. [`"content"`, `"meta"`]).
-            In this case the id will be generated by using the content and the defined metadata.
-        """
-        # init image to text instance
-        self.image_2_text = ImageToTextConverter(valid_languages)
-
-        super().__init__(valid_languages=valid_languages, id_hash_keys=id_hash_keys)
-
-    def convert(
-        self,
-        file_path: Path,
-        meta: Optional[Dict[str, Any]] = None,
-        valid_languages: Optional[List[str]] = None,
-        encoding: Optional[str] = None,
-        id_hash_keys: Optional[List[str]] = None,
-    ) -> List[Document]:
-=======
     def _read_pdf(
         self,
         file_path: Path,
@@ -236,25 +169,9 @@
         end_page: Optional[int] = None,
         multiprocessing: Optional[Union[bool, int]] = None,
     ) -> List[str]:
->>>>>>> 19311119
         """
         Extract pages from the pdf file at file_path.
 
-<<<<<<< HEAD
-        :param file_path: path of the file to convert
-        :param meta: dictionary of meta data key-value pairs to append in the returned document.
-
-        :param valid_languages: validate languages from a list of languages specified in the ISO 639-1
-                                (https://en.wikipedia.org/wiki/ISO_639-1) format.
-                                This option can be used to add test for encoding errors. If the extracted text is
-                                not one of the valid languages, then it might likely be encoding error resulting
-                                in garbled text.
-        :param encoding: Not applicable
-        :param id_hash_keys: Generate the document id from a custom list of strings that refer to the document's
-            attributes. If you want to ensure you don't have duplicate documents in your DocumentStore but texts are
-            not unique, you can modify the metadata and pass e.g. `"meta"` to this field (e.g. [`"content"`, `"meta"`]).
-            In this case the id will be generated by using the content and the defined metadata.
-=======
         :param file_path: path of the pdf file
         :param sort_by_position: Specifies whether to sort the extracted text by positional coordinates or logical reading order.
                         If set to True, the text is sorted first by vertical position, and then by horizontal position.
@@ -266,7 +183,6 @@
         :param multiprocessing: We use multiprocessing to speed up PyMuPDF conversion, you can disable it by setting it to False.
                                 If set to None (the default value), the value defined in the class initialization is used.
                                 If set to True, the total number of cores is used. To specify the number of cores to use, set it to an integer.
->>>>>>> 19311119
         """
         if start_page is None:
             start_page = 0
