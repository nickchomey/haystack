import logging
import re
from copy import deepcopy
from functools import partial, reduce
from itertools import chain
from typing import List, Optional, Generator, Set, Union, Tuple, Dict

try:
    from typing import Literal
except ImportError:
    from typing_extensions import Literal  # type: ignore
import warnings
from pathlib import Path
from pickle import UnpicklingError

import nltk
from more_itertools import windowed
from tqdm.auto import tqdm

from haystack.nodes.preprocessor.base import BasePreProcessor
from haystack.errors import HaystackError
from haystack.schema import Document


logger = logging.getLogger(__name__)


iso639_to_nltk = {
    "ru": "russian",
    "sl": "slovene",
    "es": "spanish",
    "sv": "swedish",
    "tr": "turkish",
    "cs": "czech",
    "da": "danish",
    "nl": "dutch",
    "en": "english",
    "et": "estonian",
    "fi": "finnish",
    "fr": "french",
    "de": "german",
    "el": "greek",
    "it": "italian",
    "no": "norwegian",
    "pl": "polish",
    "pt": "portuguese",
    "ml": "malayalam",
}


class PreProcessor(BasePreProcessor):
    def __init__(
        self,
        clean_whitespace: bool = True,
        clean_header_footer: bool = False,
        n_chars: int = 300,
        n_first_pages_to_ignore: int = 1,
        n_last_pages_to_ignore: int = 1,
        clean_empty_lines: bool = True,
        remove_substrings: List[str] = [],
        remove_numeric_tables: bool = True,
        pre_split_paragraphs: bool = False,
        split_by: Literal["word", "sentence", "passage", None] = "word",
        split_length: int = 200,
        split_overlap: int = 0,
        split_respect_sentence_boundary: bool = True,
        language: str = "en",
        tokenizer_model_folder: Optional[Union[str, Path]] = None,
        id_hash_keys: Optional[List[str]] = None,
        progress_bar: bool = True,
        add_page_number: bool = False,
        merge_short: int = 10,
        merge_lowercase: bool = True,
        remove_linebreaks: bool = True,
    ):
        """
        :param clean_whitespace: Strip whitespaces before or after each line in the text.
        :param clean_header_footer: Use heuristic to remove footers and headers across different pages by searching
                                     for the longest common string. This heuristic uses exact matches and therefore
                                     works well for footers like "Copyright 2019 by XXX", but won't detect "Page 3 of 4"
                                     or similar.
        :param n_chars: Number of characters to consider for the header and footer removal heuristic.
        :param n_first_pages_to_ignore: number of first pages to ignore when removing(e.g. TOCs often don't contain footer/header)
        :param n_last_pages_to_ignore: number of last pages to ignore
        :param clean_empty_lines: Remove more than two empty lines in the text.
        :param remove_substrings: Remove specified substrings from the text.
        :param remove_numeric_tables: This option uses heuristics to remove numeric rows from the tables.
                                      The tabular structures in documents might be noise for the reader model if it
                                      does not have table parsing capability for finding answers. However, tables
                                      may also have long strings that could possible candidate for searching answers.
                                      The rows containing strings are thus retained in this option.
        :param pre_split_paragraphs: Whether to split the text into paragraphs before splitting it into smaller chunks.
                            This is useful if you want the chunking to only happen within paragraphs, so as to maintain maximum context for vector embeddings
        :param split_by: Unit for splitting the document. Can be "word", "sentence", or "passage". Set to None to disable splitting.
        :param split_length: Max. number of the above split unit (e.g. words) that are allowed in one document. For instance, if n -> 10 & split_by ->
                           "sentence", then each output document will have 10 sentences.
        :param split_overlap: Word overlap between two adjacent documents after a split.
                              Setting this to a positive number essentially enables the sliding window approach.
                              For example, if split_by -> `word`,
                              split_length -> 5 & split_overlap -> 2, then the splits would be like:
                              [w1 w2 w3 w4 w5, w4 w5 w6 w7 w8, w7 w8 w10 w11 w12].
                              Set the value to 0 to ensure there is no overlap among the documents after splitting.
        :param split_respect_sentence_boundary: Whether to split in partial sentences if split_by -> `word`. If set
                                                to True, the individual split will always have complete sentences &
                                                the number of words will be <= split_length.
        :param language: The language used by "nltk.tokenize.sent_tokenize" in iso639 format.
            Available options: "ru","sl","es","sv","tr","cs","da","nl","en","et","fi","fr","de","el","it","no","pl","pt","ml"
        :param tokenizer_model_folder: Path to the folder containing the NTLK PunktSentenceTokenizer models, if loading a model from a local path. Leave empty otherwise.
        :param id_hash_keys: Generate the document id from a custom list of strings that refer to the document's
            attributes. If you want to ensure you don't have duplicate documents in your DocumentStore but texts are
            not unique, you can modify the metadata and pass e.g. `"meta"` to this field (e.g. [`"content"`, `"meta"`]).
            In this case the id will be generated by using the content and the defined metadata.
        :param progress_bar: Whether to show a progress bar.
        :param add_page_number: Add the number of the page a paragraph occurs in to the Document's meta
                                field `"page"`. Page boundaries are determined by `"\f"' character which is added
                                in between pages by `PDFToTextConverter`, `TikaConverter`, `ParsrConverter` and
                                `AzureConverter`. If a doc's text spans multiple pages, the page number of the
                                first page is added to the meta field.
        :param merge_short: Whether to merge short paragraphs into the previous paragraph. This is useful for PDFs
                            where paragraphs are split across pages and the last paragraph of a page is very short.
                            Set to a number of characters to merge paragraphs shorter than that number. Default is 10 characters, set to 0 to disable.
        :param merge_lowercase: Whether to merge paragraphs that start with a lowercase letter into the previous
                                paragraph. This is useful for PDFs where paragraphs are split across pages and the
                                first paragraph of a page starts with a lowercase letter.
        :param remove_linebreaks: Whether to remove line breaks from the text. This is useful for PDFs where
                                      paragraphs are split across pages and the last paragraph of a page ends with a
                                        line break.
        """
        super().__init__()

        try:
            nltk.data.find("tokenizers/punkt")
        except LookupError:
            nltk.download("punkt")

        self.clean_whitespace = clean_whitespace
        self.clean_header_footer = clean_header_footer
        self.clean_empty_lines = clean_empty_lines
        self.remove_substrings = remove_substrings
        self.split_by = split_by
        self.split_length = split_length
        self.split_overlap = split_overlap
        self.split_respect_sentence_boundary = split_respect_sentence_boundary
        self.language = language
        self.tokenizer_model_folder = tokenizer_model_folder
        self.id_hash_keys = id_hash_keys
        self.progress_bar = progress_bar
        self.add_page_number = add_page_number
        self.pre_split_paragraphs = pre_split_paragraphs
        self.remove_numeric_tables = remove_numeric_tables
        self.n_chars = n_chars
        self.n_first_pages_to_ignore = n_first_pages_to_ignore
        self.n_last_pages_to_ignore = n_last_pages_to_ignore
        self.merge_short = merge_short
        self.merge_lowercase = merge_lowercase
        self.remove_linebreaks = remove_linebreaks

    def process(
        self,
        documents: Union[dict, Document, List[Union[dict, Document]]],
        clean_whitespace: Optional[bool] = None,
        clean_header_footer: Optional[bool] = None,
        clean_empty_lines: Optional[bool] = None,
        remove_substrings: List[str] = [],
        split_by: Literal["word", "sentence", "passage", None] = None,
        split_length: Optional[int] = None,
        split_overlap: Optional[int] = None,
        split_respect_sentence_boundary: Optional[bool] = None,
        id_hash_keys: Optional[List[str]] = None,
        pre_split_paragraphs: Optional[bool] = None,
        remove_numeric_tables: Optional[bool] = None,
        n_chars: Optional[int] = None,
        n_first_pages_to_ignore: Optional[int] = None,
        n_last_pages_to_ignore: Optional[int] = None,
        merge_short: Optional[int] = None,
        merge_lowercase: Optional[bool] = None,
        remove_linebreaks: Optional[bool] = None,
    ) -> List[Document]:

        """
        Perform document cleaning and splitting. Can take a single document or a list of documents as input and returns a list of documents.

        :param documents: A single document or a list of documents to be cleaned and split.
        :param clean_whitespace: Strip whitespaces before or after each line in the text.
        :param clean_header_footer: Use heuristic to remove footers and headers across different pages by searching
                                     for the longest common string. This heuristic uses exact matches and therefore
                                     works well for footers like "Copyright 2019 by XXX", but won't detect "Page 3 of 4"
                                     or similar.
        :param clean_empty_lines: Remove more than two empty lines in the text.
        :param remove_substrings: Remove specified substrings from the text.
        :param split_by: Unit for splitting the document. Can be "word", "sentence", or "passage". Set to None to disable splitting.
        :param split_length: Max. number of the above split unit (e.g. words) that are allowed in one document. For instance, if n -> 10 & split_by ->
                           "sentence", then each output document will have 10 sentences.
        :param split_overlap: Word overlap between two adjacent documents after a split.
                              Setting this to a positive number essentially enables the sliding window approach.
                              For example, if split_by -> `word`,
                              split_length -> 5 & split_overlap -> 2, then the splits would be like:
                              [w1 w2 w3 w4 w5, w4 w5 w6 w7 w8, w7 w8 w10 w11 w12].
                              Set the value to 0 to ensure there is no overlap among the documents after splitting.
        :param split_respect_sentence_boundary: Whether to split in partial sentences if split_by -> `word`. If set
                                                to True, the individual split will always have complete sentences &
                                                the number of words will be <= split_length.
        :param id_hash_keys: Generate the document id from a custom list of strings that refer to the document's
            attributes. If you want to ensure you don't have duplicate documents in your DocumentStore but texts are
            not unique, you can modify the metadata and pass e.g. `"meta"` to this field (e.g. [`"content"`, `"meta"`]).
            In this case the id will be generated by using the content and the defined metadata.
        :param pre_split_paragraphs: Whether to split the text into paragraphs before splitting it into smaller chunks.
                            This is useful if you want the chunking to only happen within paragraphs, so as to maintain maximum context for vector embeddings
        :param remove_numeric_tables: This option uses heuristics to remove numeric rows from the tables.
                                      The tabular structures in documents might be noise for the reader model if it
                                      does not have table parsing capability for finding answers. However, tables
                                      may also have long strings that could possible candidate for searching answers.
                                      The rows containing strings are thus retained in this option.
        :param n_chars: Number of characters to consider for the header and footer removal heuristic.
        :param n_first_pages_to_ignore: number of first pages to ignore when removing(e.g. TOCs often don't contain footer/header)
        :param n_last_pages_to_ignore: number of last pages to ignore
        :param merge_short: Whether to merge short paragraphs into the previous paragraph. This is useful for PDFs
                            where paragraphs are split across pages and the last paragraph of a page is very short.
                            Set to a number of characters to merge paragraphs shorter than that number. Default is 10 characters, set to 0 to disable.
        :param merge_lowercase: Whether to merge paragraphs that start with a lowercase letter into the previous
                                paragraph. This is useful for PDFs where paragraphs are split across pages and the
                                first paragraph of a page starts with a lowercase letter.
        :param remove_linebreaks: Whether to remove line breaks from the text. This is useful for PDFs where
                                      paragraphs are split across pages and the last paragraph of a page ends with a
                                        line break.
        """
        if not isinstance(documents, list):
            warnings.warn(
                "Using a single Document as argument to the 'documents' parameter is deprecated. Use a list "
                "of (a single) Document instead.",
                DeprecationWarning,
                2,
            )

        kwargs = {
            "clean_whitespace": clean_whitespace,
            "clean_header_footer": clean_header_footer,
            "clean_empty_lines": clean_empty_lines,
            "remove_substrings": remove_substrings,
            "split_by": split_by,
            "split_length": split_length,
            "split_overlap": split_overlap,
            "split_respect_sentence_boundary": split_respect_sentence_boundary,
            "pre_split_paragraphs": pre_split_paragraphs,
            "remove_numeric_tables": remove_numeric_tables,
            "n_chars": n_chars,
            "n_first_pages_to_ignore": n_first_pages_to_ignore,
            "n_last_pages_to_ignore": n_last_pages_to_ignore,
            "merge_short": merge_short,
            "merge_lowercase": merge_lowercase,
            "remove_linebreaks": remove_linebreaks,
        }

        if id_hash_keys is None:
            id_hash_keys = self.id_hash_keys

        if isinstance(documents, (Document, dict)):
            ret = self._process_single(document=documents, id_hash_keys=id_hash_keys, **kwargs)  # type: ignore
        elif isinstance(documents, list):
            ret = self._process_batch(documents=list(documents), id_hash_keys=id_hash_keys, **kwargs)
        else:
            raise Exception("documents provided to PreProcessor.prepreprocess() is not of type list nor Document")

        return ret

    def _process_single(
        self,
        document: Union[dict, Document],
        clean_whitespace: Optional[bool] = None,
        clean_header_footer: Optional[bool] = None,
        clean_empty_lines: Optional[bool] = None,
        remove_substrings: List[str] = [],
        split_by: Literal["word", "sentence", "passage", None] = None,
        split_length: Optional[int] = None,
        split_overlap: Optional[int] = None,
        split_respect_sentence_boundary: Optional[bool] = None,
        id_hash_keys: Optional[List[str]] = None,
        pre_split_paragraphs: Optional[bool] = None,
        remove_numeric_tables: Optional[bool] = None,
        n_chars: Optional[int] = None,
        n_first_pages_to_ignore: Optional[int] = None,
        n_last_pages_to_ignore: Optional[int] = None,
        merge_short: Optional[int] = None,
        merge_lowercase: Optional[bool] = None,
        remove_linebreaks: Optional[bool] = None,
        add_page_number: Optional[bool] = None,
    ) -> List[Document]:
        """
        Perform document cleaning and splitting. Can take a single document or a list of documents as input and returns a list of documents.

        :param clean_whitespace: Strip whitespaces before or after each line in the text.
        :param clean_header_footer: Use heuristic to remove footers and headers across different pages by searching
                                     for the longest common string. This heuristic uses exact matches and therefore
                                     works well for footers like "Copyright 2019 by XXX", but won't detect "Page 3 of 4"
                                     or similar.
        :param clean_empty_lines: Remove more than two empty lines in the text.
        :param remove_substrings: Remove specified substrings from the text.
        :param split_by: Unit for splitting the document. Can be "word", "sentence", or "passage". Set to None to disable splitting.
        :param split_length: Max. number of the above split unit (e.g. words) that are allowed in one document. For instance, if n -> 10 & split_by ->
                           "sentence", then each output document will have 10 sentences.
        :param split_overlap: Word overlap between two adjacent documents after a split.
                              Setting this to a positive number essentially enables the sliding window approach.
                              For example, if split_by -> `word`,
                              split_length -> 5 & split_overlap -> 2, then the splits would be like:
                              [w1 w2 w3 w4 w5, w4 w5 w6 w7 w8, w7 w8 w10 w11 w12].
                              Set the value to 0 to ensure there is no overlap among the documents after splitting.
        :param split_respect_sentence_boundary: Whether to split in partial sentences if split_by -> `word`. If set
                                                to True, the individual split will always have complete sentences &
                                                the number of words will be <= split_length.
        :param id_hash_keys: Generate the document id from a custom list of strings that refer to the document's
            attributes. If you want to ensure you don't have duplicate documents in your DocumentStore but texts are
            not unique, you can modify the metadata and pass e.g. `"meta"` to this field (e.g. [`"content"`, `"meta"`]).
            In this case the id will be generated by using the content and the defined metadata.
        :param pre_split_paragraphs: Whether to split the text into paragraphs before splitting it into smaller chunks.
                            This is useful if you want the chunking to only happen within paragraphs, so as to maintain maximum context for vector embeddings
        :param remove_numeric_tables: This option uses heuristics to remove numeric rows from the tables.
                                      The tabular structures in documents might be noise for the reader model if it
                                      does not have table parsing capability for finding answers. However, tables
                                      may also have long strings that could possible candidate for searching answers.
                                      The rows containing strings are thus retained in this option.
        :param n_chars: Number of characters to consider for the header and footer removal heuristic.
        :param n_first_pages_to_ignore: number of first pages to ignore when removing(e.g. TOCs often don't contain footer/header)
        :param n_last_pages_to_ignore: number of last pages to ignore
        :param merge_short: Whether to merge short paragraphs into the previous paragraph. This is useful for PDFs
                            where paragraphs are split across pages and the last paragraph of a page is very short.
                            Set to a number of characters to merge paragraphs shorter than that number. Default is 10 characters, set to 0 to disable.
        :param merge_lowercase: Whether to merge paragraphs that start with a lowercase letter into the previous
                                paragraph. This is useful for PDFs where paragraphs are split across pages and the
                                first paragraph of a page starts with a lowercase letter.
        :param remove_linebreaks: Whether to remove line breaks from the text. This is useful for PDFs where
                                      paragraphs are split across pages and the last paragraph of a page ends with a
                                        line break.
        :param add_page_number: Add the number of the page a paragraph occurs in to the Document's meta
                                field `"page"`. Page boundaries are determined by `"\f"' character which is added
                                in between pages by `PDFToTextConverter`, `TikaConverter`, `ParsrConverter` and
                                `AzureConverter`. If a doc's text spans multiple pages, the page number of the
                                first page is added to the meta field.
        :return: List of processed documents
        """
        if clean_whitespace is None:
            clean_whitespace = self.clean_whitespace
        if clean_header_footer is None:
            clean_header_footer = self.clean_header_footer
        if clean_empty_lines is None:
            clean_empty_lines = self.clean_empty_lines
        if not remove_substrings:
            remove_substrings = self.remove_substrings
        if split_by is None:
            split_by = self.split_by
        if split_length is None:
            split_length = self.split_length
        if split_overlap is None:
            split_overlap = self.split_overlap
        if split_respect_sentence_boundary is None:
            split_respect_sentence_boundary = self.split_respect_sentence_boundary
        if pre_split_paragraphs is None:
            pre_split_paragraphs = self.pre_split_paragraphs
        if remove_numeric_tables is None:
            remove_numeric_tables = self.remove_numeric_tables
        if n_chars is None:
            n_chars = self.n_chars
        if n_first_pages_to_ignore is None:
            n_first_pages_to_ignore = self.n_first_pages_to_ignore
        if n_last_pages_to_ignore is None:
            n_last_pages_to_ignore = self.n_last_pages_to_ignore
        if merge_short is None:
            merge_short = self.merge_short
        if merge_lowercase is None:
            merge_lowercase = self.merge_lowercase
        if remove_linebreaks is None:
            remove_linebreaks = self.remove_linebreaks
        if add_page_number is None:
            add_page_number = self.add_page_number

        cleaned_document = self.clean(
            document=document,
            clean_whitespace=clean_whitespace,
            clean_header_footer=clean_header_footer,
            clean_empty_lines=clean_empty_lines,
            remove_substrings=remove_substrings,
            id_hash_keys=id_hash_keys,
            remove_numeric_tables=remove_numeric_tables,
            n_chars=n_chars,
            n_first_pages_to_ignore=n_first_pages_to_ignore,
            n_last_pages_to_ignore=n_last_pages_to_ignore,
            remove_linebreaks=remove_linebreaks,
        )
        split_documents = self.split(
            document=cleaned_document,
            split_by=split_by,
            split_length=split_length,
            split_overlap=split_overlap,
            split_respect_sentence_boundary=split_respect_sentence_boundary,
            id_hash_keys=id_hash_keys,
            pre_split_paragraphs=pre_split_paragraphs,
            merge_short=merge_short,
            merge_lowercase=merge_lowercase,
            add_page_number=add_page_number,
        )
        return split_documents

    def _process_batch(
        self, documents: List[Union[dict, Document]], id_hash_keys: Optional[List[str]] = None, **kwargs
    ) -> List[Document]:
        """

        :param documents: List of documents to be processed.
        :param id_hash_keys: Generate the document id from a custom list of strings that refer to the document's
            attributes. If you want to ensure you don't have duplicate documents in your DocumentStore but texts are
            not unique, you can modify the metadata and pass e.g. `"meta"` to this field (e.g. [`"content"`, `"meta"`]).
            In this case the id will be generated by using the content and the defined metadata.
        :return: List of processed documents.
        """
        nested_docs = [
            self._process_single(d, id_hash_keys=id_hash_keys, **kwargs)
            for d in tqdm(documents, disable=not self.progress_bar, desc="Preprocessing", unit="docs")
        ]
        return [d for x in nested_docs for d in x]

    def clean(
        self,
        document: Union[dict, Document],
        clean_whitespace: bool,
        clean_header_footer: bool,
        clean_empty_lines: bool,
        remove_substrings: List[str],
        id_hash_keys: Optional[List[str]] = None,
        remove_linebreaks: Optional[bool] = True,
        remove_numeric_tables: Optional[bool] = None,
        n_chars: Optional[int] = 300,
        n_first_pages_to_ignore: Optional[int] = 1,
        n_last_pages_to_ignore: Optional[int] = 1,
    ) -> Document:
        """
        Perform document cleaning on a single document and return a single document. This method will deal with whitespaces, headers, footers
        and empty lines. Its exact functionality is defined by the parameters passed into PreProcessor.__init__().

        :param document: Document to clean
        :param clean_whitespace: Strip whitespaces before or after each line in the text.
        :param clean_header_footer: Use heuristic to remove footers and headers across different pages by searching
                                     for the longest common string. This heuristic uses exact matches and therefore
                                     works well for footers like "Copyright 2019 by XXX", but won't detect "Page 3 of 4"
                                     or similar.
        :param clean_empty_lines: Remove more than two empty lines in the text.
        :param remove_substrings: Remove specified substrings from the text.
        :param id_hash_keys: Generate the document id from a custom list of strings that refer to the document's
            attributes. If you want to ensure you don't have duplicate documents in your DocumentStore but texts are
            not unique, you can modify the metadata and pass e.g. `"meta"` to this field (e.g. [`"content"`, `"meta"`]).
            In this case the id will be generated by using the content and the defined metadata.
        :param remove_linebreaks: Whether to remove line breaks from the text. This is useful for PDFs where
                                      paragraphs are split across pages and the last paragraph of a page ends with a
                                        line break.
        :param remove_numeric_tables: This option uses heuristics to remove numeric rows from the tables.
                                      The tabular structures in documents might be noise for the reader model if it
                                      does not have table parsing capability for finding answers. However, tables
                                      may also have long strings that could possible candidate for searching answers.
                                      The rows containing strings are thus retained in this option.
        :param n_chars: Number of characters to consider for the header and footer removal heuristic.
        :param n_first_pages_to_ignore: number of first pages to ignore when removing(e.g. TOCs often don't contain footer/header)
        :param n_last_pages_to_ignore: number of last pages to ignore
        """
        if id_hash_keys is None:
            id_hash_keys = self.id_hash_keys

        if isinstance(document, dict):
            document = Document.from_dict(document, id_hash_keys=id_hash_keys)

        # Mainly needed for type checking
        if not isinstance(document, Document):
            raise HaystackError("Document must not be of type 'dict' but of type 'Document'.")

        if type(document.content) is not str:
            logger.error("Document content is not of type str. Nothing to clean.")
            return document

        text = document.content
        if clean_header_footer:
            text = self._find_and_remove_header_footer(
                text,
                n_chars=n_chars,
                n_first_pages_to_ignore=n_first_pages_to_ignore,
                n_last_pages_to_ignore=n_last_pages_to_ignore,
            )

<<<<<<< HEAD
        pages = text.split("\f")
        cleaned_pages = []
        for i, page in enumerate(pages):
            if not page:
                # there are many "empty text" pages in a marketing document, as for example the cover page. If we just forget about them, we have a mismatch
                # with page numbers which causes problems later on. Therefore, we replace them with a dummy text, which will not be found by any query.
                page = EMPTY_PAGE_PLACEHOLDER
            lines = page.splitlines()

            # Removes empty lines from the start of a text so as to not generate empty paragraphs
            line_len = 0
            if clean_empty_lines and i == 0:
                while line_len == 0:
                    line_len = len(lines[0].strip())
                    if line_len == 0:
                        del lines[0]

            cleaned_lines = []
            for line in lines:
                if clean_whitespace:
                    line = line.strip()

                # remove lines having > 40% of words as digits AND not ending with a period(.)
                if remove_numeric_tables:
                    words = line.split()
                    digits = [word for word in words if any(i.isdigit() for i in word)]
                    if words and len(digits) / len(words) > 0.4 and not line.strip().endswith("."):
                        continue
                cleaned_lines.append(line)
            cleaned_page = "\n".join(cleaned_lines)
            cleaned_pages.append(cleaned_page)

        text = "\f".join(cleaned_pages)

        # Tidy up linebreaks that were generated through the extraction and cleaning process - merge a hyphenated word that spans two lines and separate the rest by spaces.
        if remove_linebreaks:
            text_shards = text.split("\n\n")
            text_shards = [t.replace("-\n", "").replace("\n", " ") for t in text_shards]
            text = "\n\n".join(text_shards)

        # remove any excess empty lines after cleaning up the line breaks
=======
        headlines = document.meta["headlines"] if "headlines" in document.meta else []

        if clean_whitespace:
            text, headlines = self._clean_whitespace(text=text, headlines=headlines)

>>>>>>> b52ed52c
        if clean_empty_lines:
            text, headlines = self._clean_empty_lines(text=text, headlines=headlines)

        for substring in remove_substrings:
            text, headline = self._remove_substring(text=text, substring=substring, headlines=headlines)

        if text != document.content:
            document = deepcopy(document)
            document.content = text
        if headlines:
            document.meta["headlines"] = headlines

        return document

    def split(
        self,
        document: Union[dict, Document],
        split_by: Literal["word", "sentence", "passage", None],
        split_length: int,
        split_overlap: int,
        split_respect_sentence_boundary: bool,
        merge_short: Optional[int] = 10,
        merge_lowercase: Optional[bool] = True,
        pre_split_paragraphs: Optional[bool] = False,
        id_hash_keys: Optional[List[str]] = None,
        add_page_number: Optional[bool] = False,
    ) -> List[Document]:
        """Perform document splitting on a single document. This method can split on different units, at different lengths,
        with different strides. It can also respect sentence boundaries. Its exact functionality is defined by
        the parameters passed into PreProcessor.__init__(). Takes a single document as input and returns a list of documents.

        :param document: Document to split
        :param split_by: Unit for splitting the document. Can be "word", "sentence", or "passage".
        :param split_length: Max. number of the above split unit (e.g. words) that are allowed in one document. For instance, if n -> 10 & split_by ->
                           "sentence", then each output document will have 10 sentences.
        :param split_overlap: Word overlap between two adjacent documents after a split.
                              Setting this to a positive number essentially enables the sliding window approach.
                              For example, if split_by -> `word`,
                              split_length -> 5 & split_overlap -> 2, then the splits would be like:
                              [w1 w2 w3 w4 w5, w4 w5 w6 w7 w8, w7 w8 w10 w11 w12].
                              Set the value to 0 to ensure there is no overlap among the documents after splitting.
        :param split_respect_sentence_boundary: Whether to split in partial sentences if split_by -> `word`. If set
                                                to True, the individual split will always have complete sentences &
                                                the number of words will be <= split_length.
        :param merge_short: Whether to merge short paragraphs into the previous paragraph. This is useful for PDFs
                            where paragraphs are split across pages and the last paragraph of a page is very short.
                            Set to a number of characters to merge paragraphs shorter than that number. Default is 10 characters, set to 0 to disable.
        :param merge_lowercase: Whether to merge paragraphs that start with a lowercase letter into the previous
                                paragraph. This is useful for PDFs where paragraphs are split across pages and the
                                first paragraph of a page starts with a lowercase letter.
        :param pre_split_paragraphs: Whether to split the text into paragraphs before splitting it into smaller chunks.
                            This is useful if you want the chunking to only happen within paragraphs, so as to maintain maximum context for vector embeddings
        :param id_hash_keys: Generate the document id from a custom list of strings that refer to the document's
            attributes. If you want to ensure you don't have duplicate documents in your DocumentStore but texts are
            not unique, you can modify the metadata and pass e.g. `"meta"` to this field (e.g. [`"content"`, `"meta"`]).
            In this case the id will be generated by using the content and the defined metadata.
        :param add_page_number: Add the number of the page a paragraph occurs in to the Document's meta
                                field `"page"`. Page boundaries are determined by `"\f"' character which is added
                                in between pages by `PDFToTextConverter`, `TikaConverter`, `ParsrConverter` and
                                `AzureConverter`. If a doc's text spans multiple pages, the page number of the
                                first page is added to the meta field.
        :return: List of documents
        """
        if id_hash_keys is None:
            id_hash_keys = self.id_hash_keys

        if isinstance(document, dict):
            document = Document.from_dict(document, id_hash_keys=id_hash_keys)
        # Mainly needed for type checking
        if not isinstance(document, Document):
            raise HaystackError("Document must not be of type 'dict' but of type 'Document'.")

        if type(document.content) is not str:
            logger.error("Document content is not of type str. Nothing to split.")
            return [document]

        if not split_by:
            return [document]

        if pre_split_paragraphs and split_by == "passage":
            raise ValueError('"pre_split_paragraphs=True" is not compatible with split_by="passage"')

        if not split_by in ["word", "sentence", "passage"]:
            raise ValueError(f'split_by must be one of: "word", "sentence", "passage", not "{split_by}"')

        if not split_length:
            raise ValueError("split_length needs be set when using split_by.")

        if split_overlap >= split_length:
            raise ValueError("split_length must be greater than split_overlap")

        if split_respect_sentence_boundary and split_by != "word":
            raise ValueError("'split_respect_sentence_boundary=True' is only compatible with split_by='word'.")

        text = document.content
        headlines = document.meta["headlines"] if "headlines" in document.meta else []

        # Split by paragraph/passage first, if possible. This allows for maximum context when creating embeddings. Mechanism contained in separate private method so that it can be used later if pre_split_paragraphs is set to False
        if pre_split_paragraphs:
            paras = self._split_paragraphs(text, merge_short, merge_lowercase)
        else:
            paras = [text]

        # split by words ensuring no sub sentence splits
        if split_respect_sentence_boundary and split_by == "word":
<<<<<<< HEAD
            cur_page = 1
            splits_pages = []
            text_splits = []

            # added for loop so that we can split by paragraph/passage first, and then by sentence-constrained words within each paragraph/passage. If pre_split_paragraphs is set to False, then this for loop will only run once
            for para in paras:
                if add_page_number:
                    # SentenceTokenizer will remove "\f" if it is at the end of a sentence, so substituting it in these
                    # cases for "[NEW_PAGE]" to don't lose any page breaks.
                    para = self._substitute_page_breaks(para)
                sentences = self._split_sentences(para)

                sentence_buffer = ""
                for i, sentence in enumerate(sentences):

                    # if pre_split_paragraph wasn't run, need to clean up the \n\n breaks that were left behind by clean() to split paragraphs
                    if len(paras) == 1:
                        sentence = sentence.replace("\n\n", " ").strip()

                    if add_page_number:
                        sentence = sentence.replace("[NEW_PAGE]", "\f")
                        cur_page += sentence.count("\f")

                    # Short or first sentence: put in buffer and continue
                    if len(sentence_buffer.split() + sentence.split()) <= split_length or i == 0:
                        sentence_buffer += " " + sentence
                        splits_pages.append(cur_page)
                        continue

                    # Buffer is full: empty it
                    if len(sentence_buffer.split()) > split_length:
                        # Case of an overfull buffer (can happen with big split_lenght/split_overlap ratios)
                        logger.warning(
                            "Found sentence with a word count higher than the split length. "
                            "This can cause latency problems with your Reader. "
                            "The piece (including the overlap buffer) is %s words, %s chars long. First 20 chars: %s",
                            len(sentence_buffer.split()),
                            len(sentence_buffer),
                            sentence_buffer[:20],
                        )
                    text_splits.append(sentence_buffer.strip())
                    splits_pages.append(cur_page)

                    # Compute the overlap and overwrite the buffer
                    if split_overlap:
                        sentence_buffer = " ".join(sentence_buffer.split()[-split_overlap:])
                    else:
                        sentence_buffer = ""

                    # Add new sentence to buffer
                    sentence_buffer += " " + sentence

                if sentence_buffer:
                    text_splits.append(sentence_buffer.strip())
                    splits_pages.append(cur_page)
        else:
            # create individual "elements" of passage, sentence, or word
            text_splits = []
            splits_pages = []
            cur_page = 1
            # Loop through each paragraph/passage. If pre_split_paragraphs is set to False, then this for loop will only run once
            for para in paras:
                if split_by == "passage":
                    elements = self._split_paragraphs(para, merge_short, merge_lowercase)
                elif split_by == "sentence":
                    if add_page_number:
                        # SentenceTokenizer will remove "\f" if it is at the end of a sentence, so substituting it in these
                        # cases for "[NEW_PAGE]" to don't lose any page breaks.
                        para = self._substitute_page_breaks(para)
                    elements = self._split_sentences(para)

                    for i, sentence in enumerate(elements):
                        if len(paras) == 1:
                            elements[i] = sentence.replace("\n\n", " ")
                        if add_page_number and sentence.startswith("[NEW_PAGE]"):
                            elements[i] = sentence.replace("[NEW_PAGE]", "\f")
                elif split_by == "word":
                    elements = para.replace("\n\n", " ").strip().split(" ")
                else:
                    raise ValueError("PreProcessor only supports 'passage', 'sentence' or 'word' split_by options.")

                # concatenate individual elements based on split_length & split_stride

                if split_overlap:
                    segments = windowed(elements, n=split_length, step=split_length - split_overlap)
                else:
                    segments = windowed(elements, n=split_length, step=split_length)

                for seg in segments:
                    current_units = [unit for unit in seg if unit is not None]
                    txt = " ".join(current_units)
                    if len(txt) > 0:
                        text_splits.append(txt)
                        splits_pages.append(cur_page)
                        if add_page_number:
                            processed_units = current_units[: split_length - split_overlap]
                            num_page_breaks = sum(processed_unit.count("\f") for processed_unit in processed_units)
                            cur_page += num_page_breaks
=======
            text_splits, splits_pages, splits_start_idxs = self._split_by_word_respecting_sent_boundary(
                text=text, split_length=split_length, split_overlap=split_overlap
            )
        else:
            # create individual "elements" of passage, sentence, or word
            elements, split_at = self._split_into_units(text=text, split_by=split_by)

            # concatenate individual elements based on split_length & split_stride
            text_splits, splits_pages, splits_start_idxs = self._concatenate_units(
                elements=elements, split_length=split_length, split_overlap=split_overlap, split_at=split_at
            )
>>>>>>> b52ed52c

        # create new document dicts for each text split
        documents = self._create_docs_from_splits(
            text_splits=text_splits,
            splits_pages=splits_pages,
            splits_start_idxs=splits_start_idxs,
            headlines=headlines,
            meta=document.meta or {},
            id_hash_keys=id_hash_keys,
        )

        return documents

    @staticmethod
    def _clean_whitespace(text: str, headlines: List[Dict]) -> Tuple[str, List[Dict]]:
        """
        Strips whitespaces before or after each line in the text.
        """
        pages = text.split("\f")
        cleaned_pages = []
        cur_headline_idx = 0
        num_headlines = len(headlines)
        cur_char_idx = 0
        num_removed_chars_total = 0
        for page in pages:
            lines = page.splitlines()
            cleaned_lines = []
            for idx, line in enumerate(lines):
                old_line_len = len(line)
                cleaned_line = line.strip()
                cleaned_line_len = len(cleaned_line)
                cur_char_idx += old_line_len + 1  # add 1 for newline char
                if old_line_len != cleaned_line_len:
                    num_removed_chars_current = old_line_len - cleaned_line_len
                    num_removed_chars_total += num_removed_chars_current
                    for headline_idx in range(cur_headline_idx, num_headlines):
                        if cur_char_idx - num_removed_chars_total <= headlines[headline_idx]["start_idx"]:
                            headlines[headline_idx]["start_idx"] -= num_removed_chars_current
                        else:
                            cur_headline_idx += 1

                cleaned_lines.append(cleaned_line)
            cleaned_page = "\n".join(cleaned_lines)
            cleaned_pages.append(cleaned_page)

        cleaned_text = "\f".join(cleaned_pages)
        return cleaned_text, headlines

    @staticmethod
    def _clean_empty_lines(text: str, headlines: List[Dict]) -> Tuple[str, List[Dict]]:
        if headlines:
            num_headlines = len(headlines)
            multiple_new_line_matches = re.finditer(r"\n\n\n+", text)
            cur_headline_idx = 0
            num_removed_chars_accumulated = 0
            for match in multiple_new_line_matches:
                num_removed_chars_current = match.end() - match.start() - 2
                for headline_idx in range(cur_headline_idx, num_headlines):
                    if match.end() - num_removed_chars_accumulated <= headlines[headline_idx]["start_idx"]:
                        headlines[headline_idx]["start_idx"] -= num_removed_chars_current
                    else:
                        cur_headline_idx += 1
                num_removed_chars_accumulated += num_removed_chars_current

        cleaned_text = re.sub(r"\n\n\n+", "\n\n", text)
        return cleaned_text, headlines

    @staticmethod
    def _remove_substring(text: str, substring: str, headlines: List[Dict]) -> Tuple[str, List[Dict]]:
        if headlines:
            num_headlines = len(headlines)
            multiple_substring_matches = re.finditer(substring, text)
            cur_headline_idx = 0
            num_removed_chars_accumulated = 0
            for match in multiple_substring_matches:
                for headline_idx in range(cur_headline_idx, num_headlines):
                    if match.end() - num_removed_chars_accumulated <= headlines[headline_idx]["start_idx"]:
                        headlines[headline_idx]["start_idx"] -= len(substring)
                    else:
                        cur_headline_idx += 1
                num_removed_chars_accumulated += len(substring)

        cleaned_text = text.replace(substring, "")
        return cleaned_text, headlines

    def _split_by_word_respecting_sent_boundary(
        self, text: str, split_length: int, split_overlap: int
    ) -> Tuple[List[str], List[int], List[int]]:
        """
        Splits the text into parts of split_length words while respecting sentence boundaries.
        """
        sentences = self._split_sentences(text)

        word_count_slice = 0
        cur_page = 1
        cur_start_idx = 0
        splits_pages = []
        list_splits = []
        splits_start_idxs = []
        current_slice: List[str] = []
        for sen in sentences:
            word_count_sen = len(sen.split())

            if word_count_sen > split_length:
                long_sentence_message = (
                    f"We found one or more sentences whose word count is higher than the split length."
                )
                if long_sentence_message not in self.print_log:
                    self.print_log.add(long_sentence_message)
                    logger.warning(long_sentence_message)

            if word_count_slice + word_count_sen > split_length:
                # Number of words exceeds split_length -> save current slice and start a new one
                if current_slice:
                    list_splits.append(current_slice)
                    splits_pages.append(cur_page)
                    splits_start_idxs.append(cur_start_idx)

                if split_overlap:
                    overlap = []
                    processed_sents = []
                    word_count_overlap = 0
                    current_slice_copy = deepcopy(current_slice)
                    for idx, s in reversed(list(enumerate(current_slice))):
                        sen_len = len(s.split())
                        if word_count_overlap < split_overlap:
                            overlap.append(s)
                            word_count_overlap += sen_len
                            current_slice_copy.pop(idx)
                        else:
                            processed_sents = current_slice_copy
                            break
                    current_slice = list(reversed(overlap))
                    word_count_slice = word_count_overlap
                else:
                    processed_sents = current_slice
                    current_slice = []
                    word_count_slice = 0

                cur_start_idx += len("".join(processed_sents))

                # Count number of page breaks in processed sentences
                if self.add_page_number:
                    num_page_breaks = self._count_processed_page_breaks(
                        sentences=processed_sents,
                        split_overlap=split_overlap,
                        overlapping_sents=current_slice,
                        current_sent=sen,
                    )
                    cur_page += num_page_breaks

            current_slice.append(sen)
            word_count_slice += word_count_sen

        if current_slice:
            list_splits.append(current_slice)
            splits_pages.append(cur_page)
            splits_start_idxs.append(cur_start_idx)

        text_splits = []
        for sl in list_splits:
            txt = "".join(sl)
            if len(txt) > 0:
                text_splits.append(txt)

        return text_splits, splits_pages, splits_start_idxs

    def _split_into_units(self, text: str, split_by: str) -> Tuple[List[str], str]:
        if split_by == "passage":
            elements = text.split("\n\n")
            split_at = "\n\n"
        elif split_by == "sentence":
            elements = self._split_sentences(text)
            split_at = ""  # whitespace will be preserved while splitting text into sentences
        elif split_by == "word":
            elements = text.split(" ")
            split_at = " "
        else:
            raise NotImplementedError("PreProcessor only supports 'passage', 'sentence' or 'word' split_by options.")

        return elements, split_at

    def _concatenate_units(
        self, elements: List[str], split_length: int, split_overlap: int, split_at: str
    ) -> Tuple[List[str], List[int], List[int]]:
        """
        Concatenates the elements into parts of split_length units.
        """
        segments = windowed(elements, n=split_length, step=split_length - split_overlap)
        split_at_len = len(split_at)
        text_splits = []
        splits_pages = []
        splits_start_idxs = []
        cur_page = 1
        cur_start_idx = 0
        for seg in segments:
            current_units = [unit for unit in seg if unit is not None]
            txt = split_at.join(current_units)
            if len(txt) > 0:
                text_splits.append(txt)
                splits_pages.append(cur_page)
                splits_start_idxs.append(cur_start_idx)
                processed_units = current_units[: split_length - split_overlap]
                cur_start_idx += len((split_at_len * " ").join(processed_units)) + split_at_len
                if self.add_page_number:
                    num_page_breaks = sum(processed_unit.count("\f") for processed_unit in processed_units)
                    cur_page += num_page_breaks

        return text_splits, splits_pages, splits_start_idxs

    def _create_docs_from_splits(
        self,
        text_splits: List[str],
        splits_pages: List[int],
        splits_start_idxs: List[int],
        headlines: List[Dict],
        meta: Dict,
        id_hash_keys=Optional[List[str]],
    ) -> List[Document]:
        """
        Creates Document objects from text splits enriching them with page number and headline information if given.
        """
        documents = []

        earliest_rel_hl = 0
        for i, txt in enumerate(text_splits):
            meta = deepcopy(meta)
            doc = Document(content=txt, meta=meta, id_hash_keys=id_hash_keys)
            doc.meta["_split_id"] = i
            if add_page_number:
                doc.meta["page"] = splits_pages[i]
            if headlines:
                split_start_idx = splits_start_idxs[i]
                relevant_headlines, earliest_rel_hl = self._extract_relevant_headlines_for_split(
                    headlines=headlines, split_txt=txt, split_start_idx=split_start_idx, earliest_rel_hl=earliest_rel_hl
                )
                doc.meta["headlines"] = relevant_headlines

            documents.append(doc)

        return documents

<<<<<<< HEAD
    def _split_paragraphs(self, text: str, merge_short: int = 10, merge_lowercase: bool = True) -> List:
        """
        Mechanism to split text into paragraphs, merging paragraphs that are short or span two pages, cleaning up the text in the process.

        param: text: document text to split
        param: merge_short: int, Number of characters below which a paragraph will be merged into the prior paragraph. 10 is the default, set to 0 to disable.
        param: merge_lowercase: bool indicating whether to merge paragraphs that are lowercase (spanning two pages)
        return: list of paragraphs
        """
        paras = text.split("\n\n")

        # Join short paragraphs and paragraphs that span pages
        if paras:
            paras_new = []
            last_para = ""
            for para in paras:
                if not para:
                    continue
                para = para.strip()
                # this paragraph is less than the value of merge_short (default 10 characters) characters or 2 words
                para_is_short = len(para) < merge_short or len(para.split(" ")) < 2
                # this paragraph starts with a lower case and last paragraph does not end with a punctuation
                para_is_lowercase = para and para[0].islower() and last_para and last_para[-1] not in r'.?!"\'\]\)'

                # merge paragraphs to improve qa
                if (merge_short > 0 and para_is_short) or (merge_lowercase and para_is_lowercase):
                    last_para += " " + para
                else:
                    if last_para:
                        paras_new.append(last_para.strip())
                    last_para = para
            # don't forget the last one
            if last_para:
                paras_new.append(last_para.strip())
            paras = paras_new
        return paras
=======
    @staticmethod
    def _extract_relevant_headlines_for_split(
        headlines: List[Dict], split_txt: str, split_start_idx: int, earliest_rel_hl: int
    ) -> Tuple[List[Dict], int]:
        """
        If you give it a list of headlines, a text split, and the start index of the split in the original text, this method
        extracts the headlines that are relevant for the split.
        """
        relevant_headlines = []

        for headline_idx in range(earliest_rel_hl, len(headlines)):
            # Headline is part of current split
            if split_start_idx <= headlines[headline_idx]["start_idx"] < split_start_idx + len(split_txt):
                headline_copy = deepcopy(headlines[headline_idx])
                headline_copy["start_idx"] = headlines[headline_idx]["start_idx"] - split_start_idx
                relevant_headlines.append(headline_copy)
            # Headline appears before current split, but might be relevant for current split
            elif headlines[headline_idx]["start_idx"] < split_start_idx:
                # Check if following headlines are on a higher level
                headline_to_check = headline_idx + 1
                headline_is_relevant = True
                while (
                    headline_to_check < len(headlines) and headlines[headline_to_check]["start_idx"] <= split_start_idx
                ):
                    if headlines[headline_to_check]["level"] <= headlines[headline_idx]["level"]:
                        headline_is_relevant = False
                        break
                    headline_to_check += 1
                if headline_is_relevant:
                    headline_copy = deepcopy(headlines[headline_idx])
                    headline_copy["start_idx"] = None
                    relevant_headlines.append(headline_copy)
                else:
                    earliest_rel_hl += 1
            # Headline (and all subsequent ones) only relevant for later splits
            elif headlines[headline_idx]["start_idx"] > split_start_idx + len(split_txt):
                break

        return relevant_headlines, earliest_rel_hl
>>>>>>> b52ed52c

    def _find_and_remove_header_footer(
        self, text: str, n_chars: int, n_first_pages_to_ignore: int, n_last_pages_to_ignore: int
    ) -> str:
        """
        Heuristic to find footers and headers across different pages by searching for the longest common string.
        For headers we only search in the first n_chars characters (for footer: last n_chars).
        Note: This heuristic uses exact matches and therefore works well for footers like "Copyright 2019 by XXX",
         but won't detect "Page 3 of 4" or similar.

        :param n_chars: number of first/last characters where the header/footer shall be searched in
        :param n_first_pages_to_ignore: number of first pages to ignore (e.g. TOCs often don't contain footer/header)
        :param n_last_pages_to_ignore: number of last pages to ignore
        :return: (cleaned pages, found_header_str, found_footer_str)
        """

        pages = text.split("\f")

        # header
        start_of_pages = [p[:n_chars] for p in pages[n_first_pages_to_ignore:-n_last_pages_to_ignore]]
        found_header = self._find_longest_common_ngram(start_of_pages)
        if found_header:
            pages = [page.replace(found_header, "") for page in pages]

        # footer
        end_of_pages = [p[-n_chars:] for p in pages[n_first_pages_to_ignore:-n_last_pages_to_ignore]]
        found_footer = self._find_longest_common_ngram(end_of_pages)
        if found_footer:
            pages = [page.replace(found_footer, "") for page in pages]
        logger.debug("Removed header '%s' and footer '%s' in document", found_header, found_footer)
        text = "\f".join(pages)
        return text

    def _ngram(self, seq: str, n: int) -> Generator[str, None, None]:
        """
        Return ngram (of tokens - currently split by whitespace)

        :param seq: str, string from which the ngram shall be created
        :param n: int, n of ngram
        :return: str, ngram as string
        """

        # In order to maintain the original whitespace, but still consider \n and \t for n-gram tokenization,
        # we add a space here and remove it after creation of the ngrams again (see below)
        seq = seq.replace("\n", " \n")
        seq = seq.replace("\t", " \t")

        words = seq.split(" ")
        ngrams = (
            " ".join(words[i : i + n]).replace(" \n", "\n").replace(" \t", "\t") for i in range(0, len(words) - n + 1)
        )

        return ngrams

    def _allngram(self, seq: str, min_ngram: int, max_ngram: int) -> Set[str]:
        lengths = range(min_ngram, max_ngram) if max_ngram else range(min_ngram, len(seq))
        ngrams = map(partial(self._ngram, seq), lengths)
        res = set(chain.from_iterable(ngrams))
        return res

    def _find_longest_common_ngram(
        self, sequences: List[str], max_ngram: int = 30, min_ngram: int = 3
    ) -> Optional[str]:
        """
        Find the longest common ngram across different text sequences (e.g. start of pages).
        Considering all ngrams between the specified range. Helpful for finding footers, headers etc.

        :param sequences: list[str], list of strings that shall be searched for common n_grams
        :param max_ngram: int, maximum length of ngram to consider
        :param min_ngram: minimum length of ngram to consider
        :return: str, common string of all sections
        """
        sequences = [s for s in sequences if s]  # filter empty sequences
        if not sequences:
            return None
        seqs_ngrams = map(partial(self._allngram, min_ngram=min_ngram, max_ngram=max_ngram), sequences)
        intersection = reduce(set.intersection, seqs_ngrams)

        try:
            longest = max(intersection, key=len)
        except ValueError:
            # no common sequence found
            longest = ""
        return longest if longest.strip() else None

    def _split_sentences(self, text: str) -> List[str]:
        """
        Tokenize text into sentences.

        :param text: str, text to tokenize
        :return: list[str], list of sentences
        """
        language_name = iso639_to_nltk.get(self.language)

        sentence_tokenizer = self._load_sentence_tokenizer(language_name)
        # The following adjustment of PunktSentenceTokenizer is inspired by:
        # https://stackoverflow.com/questions/33139531/preserve-empty-lines-with-nltks-punkt-tokenizer
        # It is needed for preserving whitespace while splitting text into sentences.
        period_context_fmt = r"""
            %(SentEndChars)s             # a potential sentence ending
            \s*                          # match potential whitespace (is originally in lookahead assertion)
            (?=(?P<after_tok>
                %(NonWord)s              # either other punctuation
                |
                (?P<next_tok>\S+)        # or some other token - original version: \s+(?P<next_tok>\S+)
            ))"""
        re_period_context = re.compile(
            period_context_fmt
            % {
                "NonWord": sentence_tokenizer._lang_vars._re_non_word_chars,
                "SentEndChars": sentence_tokenizer._lang_vars._re_sent_end_chars,
            },
            re.UNICODE | re.VERBOSE,
        )
        sentence_tokenizer._lang_vars._re_period_context = re_period_context

        sentences = sentence_tokenizer.tokenize(text)
        return sentences

    def _load_sentence_tokenizer(self, language_name: Optional[str]) -> nltk.tokenize.punkt.PunktSentenceTokenizer:

        # Try to load a custom model from 'tokenizer_model_path'
        if self.tokenizer_model_folder is not None:
            tokenizer_model_path = Path(self.tokenizer_model_folder).absolute() / f"{self.language}.pickle"
            try:
                sentence_tokenizer = nltk.data.load(f"file:{str(tokenizer_model_path)}", format="pickle")
            except (LookupError, UnpicklingError, ValueError) as e:
                if isinstance(e, LookupError):
                    logger.exception(f"PreProcessor couldn't load sentence tokenizer from %s", tokenizer_model_path)
                else:
                    logger.exception(
                        f"PreProcessor couldn't determine model format of sentence tokenizer at %s",
                        tokenizer_model_path,
                    )

                # NLTK failed to load custom SentenceTokenizer, fallback to the default model or to English
                if language_name is not None:
                    logger.error(
                        f"PreProcessor couldn't find custom sentence tokenizer model for {self.language}. "
                        f"Using default {self.language} model."
                    )
                    sentence_tokenizer = nltk.data.load(f"tokenizers/punkt/{language_name}.pickle")
                else:
                    logger.error(
                        f"PreProcessor couldn't find default or custom sentence tokenizer model for {self.language}. "
                        f"Using English instead."
                    )
                    sentence_tokenizer = nltk.data.load(f"tokenizers/punkt/english.pickle")

        # Use a default NLTK model
        elif language_name is not None:
            sentence_tokenizer = nltk.data.load(f"tokenizers/punkt/{language_name}.pickle")
        else:
            logger.error(
                f"PreProcessor couldn't find the default sentence tokenizer model for {self.language}. "
                f" Using English instead. You may train your own model and use the 'tokenizer_model_folder' parameter."
            )
            sentence_tokenizer = nltk.data.load(f"tokenizers/punkt/english.pickle")

        return sentence_tokenizer

    @staticmethod
    def _count_processed_page_breaks(
        sentences: List[str], split_overlap: int, overlapping_sents: List[str], current_sent: str
    ) -> int:
        """
        Counts the number of processed page breaks in a list of processed sentences.

        :param sentences: list[str], sentences to count page breaks in
        :param split_overlap: int, number of sentences to overlap
        :param overlapping_sents: list[str], sentences that overlap with the current sentence
        :param current_sent: str, current sentence
        :return: int, number of processed page breaks
        """
        num_page_breaks = sum(sent.count("\f") for sent in sentences)
        if sentences and sentences[0].startswith("\f"):
            # Remove already used page break
            num_page_breaks -= 1
        # Increment page counter if new split starts with a page break
        if split_overlap and overlapping_sents:
            if overlapping_sents[0].startswith("\f"):
                num_page_breaks += 1
        else:
            if current_sent.startswith("\f"):
                num_page_breaks += 1

<<<<<<< HEAD
        return num_page_breaks

    @staticmethod
    def _substitute_page_breaks(text: str) -> str:
        """
        This method substitutes the page break character "\f" for "[NEW_PAGE]" if it is at the end of a sentence.

        :param text: str, text to substitute page breaks in
        """
        # This regex matches any of sentence-ending punctuation (one of ".", ":", "?", "!") followed by a page break
        # character ("\f") and replaces the page break character with "[NEW_PAGE]" keeping the original sentence-ending
        # punctuation.
        return re.sub(r"([\.:?!])\f", r"\1 [NEW_PAGE]", text)
=======
        return num_page_breaks
>>>>>>> b52ed52c
<|MERGE_RESOLUTION|>--- conflicted
+++ resolved
@@ -482,7 +482,6 @@
                 n_last_pages_to_ignore=n_last_pages_to_ignore,
             )
 
-<<<<<<< HEAD
         pages = text.split("\f")
         cleaned_pages = []
         for i, page in enumerate(pages):
@@ -524,13 +523,6 @@
             text = "\n\n".join(text_shards)
 
         # remove any excess empty lines after cleaning up the line breaks
-=======
-        headlines = document.meta["headlines"] if "headlines" in document.meta else []
-
-        if clean_whitespace:
-            text, headlines = self._clean_whitespace(text=text, headlines=headlines)
-
->>>>>>> b52ed52c
         if clean_empty_lines:
             text, headlines = self._clean_empty_lines(text=text, headlines=headlines)
 
@@ -636,7 +628,6 @@
 
         # split by words ensuring no sub sentence splits
         if split_respect_sentence_boundary and split_by == "word":
-<<<<<<< HEAD
             cur_page = 1
             splits_pages = []
             text_splits = []
@@ -735,19 +726,6 @@
                             processed_units = current_units[: split_length - split_overlap]
                             num_page_breaks = sum(processed_unit.count("\f") for processed_unit in processed_units)
                             cur_page += num_page_breaks
-=======
-            text_splits, splits_pages, splits_start_idxs = self._split_by_word_respecting_sent_boundary(
-                text=text, split_length=split_length, split_overlap=split_overlap
-            )
-        else:
-            # create individual "elements" of passage, sentence, or word
-            elements, split_at = self._split_into_units(text=text, split_by=split_by)
-
-            # concatenate individual elements based on split_length & split_stride
-            text_splits, splits_pages, splits_start_idxs = self._concatenate_units(
-                elements=elements, split_length=split_length, split_overlap=split_overlap, split_at=split_at
-            )
->>>>>>> b52ed52c
 
         # create new document dicts for each text split
         documents = self._create_docs_from_splits(
@@ -990,7 +968,6 @@
 
         return documents
 
-<<<<<<< HEAD
     def _split_paragraphs(self, text: str, merge_short: int = 10, merge_lowercase: bool = True) -> List:
         """
         Mechanism to split text into paragraphs, merging paragraphs that are short or span two pages, cleaning up the text in the process.
@@ -1027,47 +1004,6 @@
                 paras_new.append(last_para.strip())
             paras = paras_new
         return paras
-=======
-    @staticmethod
-    def _extract_relevant_headlines_for_split(
-        headlines: List[Dict], split_txt: str, split_start_idx: int, earliest_rel_hl: int
-    ) -> Tuple[List[Dict], int]:
-        """
-        If you give it a list of headlines, a text split, and the start index of the split in the original text, this method
-        extracts the headlines that are relevant for the split.
-        """
-        relevant_headlines = []
-
-        for headline_idx in range(earliest_rel_hl, len(headlines)):
-            # Headline is part of current split
-            if split_start_idx <= headlines[headline_idx]["start_idx"] < split_start_idx + len(split_txt):
-                headline_copy = deepcopy(headlines[headline_idx])
-                headline_copy["start_idx"] = headlines[headline_idx]["start_idx"] - split_start_idx
-                relevant_headlines.append(headline_copy)
-            # Headline appears before current split, but might be relevant for current split
-            elif headlines[headline_idx]["start_idx"] < split_start_idx:
-                # Check if following headlines are on a higher level
-                headline_to_check = headline_idx + 1
-                headline_is_relevant = True
-                while (
-                    headline_to_check < len(headlines) and headlines[headline_to_check]["start_idx"] <= split_start_idx
-                ):
-                    if headlines[headline_to_check]["level"] <= headlines[headline_idx]["level"]:
-                        headline_is_relevant = False
-                        break
-                    headline_to_check += 1
-                if headline_is_relevant:
-                    headline_copy = deepcopy(headlines[headline_idx])
-                    headline_copy["start_idx"] = None
-                    relevant_headlines.append(headline_copy)
-                else:
-                    earliest_rel_hl += 1
-            # Headline (and all subsequent ones) only relevant for later splits
-            elif headlines[headline_idx]["start_idx"] > split_start_idx + len(split_txt):
-                break
-
-        return relevant_headlines, earliest_rel_hl
->>>>>>> b52ed52c
 
     def _find_and_remove_header_footer(
         self, text: str, n_chars: int, n_first_pages_to_ignore: int, n_last_pages_to_ignore: int
@@ -1254,7 +1190,6 @@
             if current_sent.startswith("\f"):
                 num_page_breaks += 1
 
-<<<<<<< HEAD
         return num_page_breaks
 
     @staticmethod
@@ -1267,7 +1202,4 @@
         # This regex matches any of sentence-ending punctuation (one of ".", ":", "?", "!") followed by a page break
         # character ("\f") and replaces the page break character with "[NEW_PAGE]" keeping the original sentence-ending
         # punctuation.
-        return re.sub(r"([\.:?!])\f", r"\1 [NEW_PAGE]", text)
-=======
-        return num_page_breaks
->>>>>>> b52ed52c
+        return re.sub(r"([\.:?!])\f", r"\1 [NEW_PAGE]", text)